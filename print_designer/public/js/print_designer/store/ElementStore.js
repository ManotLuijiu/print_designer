import { defineStore } from "pinia";
import { useMainStore } from "./MainStore";
import {
	createText,
	createRectangle,
	createDynamicText,
	createImage,
	createTable,
	createBarcode,
} from "../defaultObjects";
import { handlePrintFonts, setCurrentElement } from "../utils";
export const useElementStore = defineStore("ElementStore", {
	state: () => ({
		Elements: new Array(),
	}),
	actions: {
		createNewObject(event, element) {
			let newElement;
			const MainStore = useMainStore();
			if (MainStore.activeControl == "text") {
				if (MainStore.textControlType == "static") {
					newElement = createText(event, element);
				} else {
					newElement = createDynamicText(event, element);
				}
			} else if (MainStore.activeControl == "rectangle") {
				newElement = createRectangle(event, element);
			} else if (MainStore.activeControl == "image") {
				newElement = createImage(event, element);
			} else if (MainStore.activeControl == "table") {
				newElement = createTable(event, element);
			} else if (MainStore.activeControl == "barcode") {
				newElement = createBarcode(event, element);
			}
			return newElement;
		},
		async computedLayoutForSave() {
			const { headerRowElements, bodyRowElements, footerRowElements } =
				await this.computeRowLayout();
			// check if any element is overlapping with header or footer and raise errors.
			if (!this.handleHeaderFooterOverlapping(headerRowElements.flat())) return;
			if (!this.handleHeaderFooterOverlapping(bodyRowElements.flat())) return;
			if (!this.handleHeaderFooterOverlapping(footerRowElements.flat())) return;

			// calculate dimensions for rows
			const headerDimensions = this.computeRowElementDimensions(headerRowElements, "header");
			const bodyDimensions = this.computeRowElementDimensions(bodyRowElements, "body");
			const footerDimensions = this.computeRowElementDimensions(footerRowElements, "footer");
			// calculate columns inside rows and update dimensions to passed array
			const headerColumnsInsideRows = await this.computeColumnLayout(
				headerRowElements,
				headerDimensions
			);
			const bodyColumnsInsideRows = await this.computeColumnLayout(
				bodyRowElements,
				bodyDimensions
			);
			const footerColumnsInsideRows = await this.computeColumnLayout(
				footerRowElements,
				footerDimensions
			);

			const headerFonts = [];
			const bodyFonts = [];
			const footerFonts = [];
			// clean up elements for save
			const cleanedHeaderElements = this.cleanUpElementsForSave(
				headerColumnsInsideRows,
				"header",
				headerFonts
			);
			const cleanedBodyElements = this.cleanUpElementsForSave(
				bodyColumnsInsideRows,
				"body",
				bodyFonts
			);
			const cleanedFooterElements = this.cleanUpElementsForSave(
				footerColumnsInsideRows,
				"footer",
				footerFonts
			);

			// update fonts in store
			const MainStore = useMainStore();
			MainStore.currentFonts.length = 0;
			MainStore.currentFonts.push(
				...Object.keys({
					...(headerFonts || {}),
					...(bodyFonts || {}),
					...(footerFonts || {}),
				})
			);
			return {
				header: {
					layout: cleanedHeaderElements,
					dimensions: headerDimensions,
				},
				body: {
					layout: cleanedBodyElements,
					dimensions: bodyDimensions,
				},
				footer: {
					layout: cleanedFooterElements,
					dimensions: footerDimensions,
				},
			};
		},
		async saveElements() {
			const MainStore = useMainStore();
			if (this.checkIfAnyTableIsEmpty()) return;

			// Update the header and footer height with margin
			MainStore.page.headerHeightWithMargin =
				MainStore.page.headerHeight + MainStore.page.marginTop;
			MainStore.page.footerHeightWithMargin =
				MainStore.page.footerHeight + MainStore.page.marginBottom;
			const layout = await this.computedLayoutForSave();
			if (!layout) return;
			const { header, body, footer } = layout;

			const updatedPage = { ...MainStore.page };
			const settingsForSave = {
				page: updatedPage,
				pdfPrintDPI: MainStore.pdfPrintDPI,
				globalStyles: MainStore.globalStyles,
				currentPageSize: MainStore.currentPageSize,
				isHeaderFooterAuto: MainStore.isHeaderFooterAuto,
				currentDoc: MainStore.currentDoc,
				textControlType: MainStore.textControlType,
				currentFonts: MainStore.currentFonts,
				printHeaderFonts: MainStore.printHeaderFonts,
				printFooterFonts: MainStore.printFooterFonts,
				printBodyFonts: MainStore.printBodyFonts,
				userProvidedJinja: MainStore.userProvidedJinja,
				schema_version: MainStore.schema_version,
			};
			const convertCsstoString = (stylesheet) => {
				let cssRule = Array.from(stylesheet.cssRules)
					.map((rule) => rule.cssText || "")
					.join(" ");
				return stylesheet.cssRules ? cssRule : "";
			};
			const css =
				convertCsstoString(MainStore.screenStyleSheet) +
				convertCsstoString(MainStore.printStyleSheet);

			const objectToSave = {
				// flatten the layout array to 2 levels to remove row and column structure
				print_designer_header: JSON.stringify(header.layout?.flat(2) || []),
				print_designer_body: JSON.stringify(body.layout.flat(2)),
				print_designer_footer: JSON.stringify(footer.layout?.flat(2) || []),
				print_designer_settings: JSON.stringify(settingsForSave),
				print_designer_after_table: null,
				css: css,
			};
			const PrintFormatData = this.getPrintFormatData({ header, body, footer });

			objectToSave.print_designer_print_format = PrintFormatData;
			if (MainStore.isOlderSchema("1.1.0")) {
				await this.printFormatCopyOnOlderSchema(objectToSave);
			} else {
				await frappe.db.set_value("Print Format", MainStore.printDesignName, objectToSave);
				frappe.show_alert(
					{
						message: `Print Format Saved Successfully`,
						indicator: "green",
					},
					5
				);
			}
		},
		checkIfAnyTableIsEmpty() {
			const emptyTable = this.Elements.find((el) => el.type == "table" && el.table == null);
			if (emptyTable) {
				let message = __("You have Empty Table. Please add table fields or remove table.");
				setCurrentElement({}, emptyTable);
				frappe.show_alert(
					{
						message: message,
						indicator: "red",
					},
					5
				);
				return true;
			}
			return false;
		},
		async computeRowLayout(columnContainer = null, activeSection = null) {
			const MainStore = useMainStore();
			if (!columnContainer) {
				columnContainer = [...this.Elements].map((el, index) => {
					return {
						index,
						startY: parseInt(el.startY),
						endY: parseInt(el.startY + el.height),
						startX: parseInt(el.startX),
						endX: parseInt(el.startX + el.width),
						element: el,
					};
				});
			}
			columnContainer.sort((a, b) => {
				return a.startY < b.startY ? -1 : 1;
			});
			return columnContainer.reduce(
				(computedLayout, currentEl) => {
					let rows = computedLayout[activeSection || computedLayout.activeSection];
					if (
						!activeSection &&
						computedLayout.activeSection == "headerRowElements" &&
						currentEl.startY >= MainStore.page.headerHeight
					) {
						// handle empty headerRowElements
						rows.length == 0 && rows.push([]);
						// change activeSection and rows to bodyRowElements
						computedLayout.activeSection = "bodyRowElements";
						rows = computedLayout["bodyRowElements"];
					}
					if (
						!activeSection &&
						computedLayout.activeSection == "bodyRowElements" &&
						currentEl.startY >=
							MainStore.page.height -
								MainStore.page.marginTop -
								MainStore.page.footerHeightWithMargin
					) {
						// no need to handle empty bodyRowElements as it will throw error and never reach here
						// change activeSection and rows to footerRowElements
						computedLayout.activeSection = "footerRowElements";
						rows = computedLayout["footerRowElements"];
					}
					if (rows.length == 0) {
						rows.push([currentEl]);
						return computedLayout;
					}

					// replace with .at() after checking compatibility for our user base.
					const lastRow = rows[rows.length - 1];
					const elementWithMaxEndY = lastRow[lastRow.length - 1];

					if (currentEl.startY >= elementWithMaxEndY.endY) {
						rows.push([currentEl]);
						return computedLayout;
					}

					if (currentEl.endY > elementWithMaxEndY.endY) {
						lastRow.push(currentEl);
					} else {
						lastRow.splice(-1, 0, currentEl);
					}

					return computedLayout;
				},
				{
					headerRowElements: [],
					bodyRowElements: [],
					footerRowElements: [],
					activeSection: "headerRowElements",
				}
			);
		},
		async computeColumnLayout(rows, rowDimensions) {
			const columns = rows.map((elements) => {
				elements.sort((a, b) => {
					return a.startX < b.startX ? -1 : 1;
				});
				return elements.reduce((columns, currentEl) => {
					if (columns.length == 0) {
						columns.push([currentEl]);
						return columns;
					}
					// replace with .at() after checking compatibility for our user base.
					const lastColumn = columns[columns.length - 1];
					const elementWithMaxEndX = lastColumn[lastColumn.length - 1];

					if (currentEl.startX >= elementWithMaxEndX.endX) {
						columns.push([currentEl]);
						return columns;
					}
					if (currentEl.endX > elementWithMaxEndX.endX) {
						lastColumn.push(currentEl);
					} else {
						lastColumn.splice(-1, 0, currentEl);
					}
					return columns;
				}, []);
			});
			// sort elements inside columns by startY
			columns.forEach((column) => column.sort((a, b) => (a.startY < b.startY ? -1 : 1)));
			// This will add column dimensions under key columnDimensions inside bodyDimensions.
			this.computeColumnElementDimensions(columns, rowDimensions);
			return columns;
		},
		handleHeaderFooterOverlapping(elements) {
			const MainStore = useMainStore();
			const tableElement = this.Elements.filter((el) => el.type == "table");
			let isOverlapping = false;

			if (tableElement.length == 1 && MainStore.isHeaderFooterAuto) {
				isOverlapping = !this.autoCalculateHeaderFooter(tableElement[0]);
			} else {
				isOverlapping = elements.some((element) => {
					element = element.element;
					if (
						(element.startY < MainStore.page.headerHeight &&
							element.startY + element.height > MainStore.page.headerHeight) ||
						(element.startY <
							MainStore.page.height -
								MainStore.page.footerHeight -
								MainStore.page.marginTop -
								MainStore.page.marginBottom &&
							element.startY + element.height >
								MainStore.page.height -
									MainStore.page.footerHeight -
									MainStore.page.marginTop -
									MainStore.page.marginBottom)
					) {
						return true;
					}
					return false;
				});
			}
			if (!isOverlapping) return true;
			MainStore.mode = "pdfSetup";
			frappe.show_alert(
				{
					message: "Please resolve overlapping header/footer elements",
					indicator: "red",
				},
				5
			);
		},
		autoCalculateHeaderFooter(tableEl) {
			const MainStore = useMainStore();

			if (this.isElementOverlapping(tableEl)) return false;

			MainStore.page.headerHeight = tableEl.startY;
			MainStore.page.footerHeight =
				MainStore.page.height -
				(tableEl.startY +
					tableEl.height +
					MainStore.page.marginTop +
					MainStore.page.marginBottom);

			return true;
		},
		computeRowElementDimensions(elements, containerType = "body") {
			const dimensions = [];
			elements.reduce(
				(prevDimensions, container, index) => {
					const calculatedDimensions = this.calculateWrapperElementDimensions(
						prevDimensions,
						container,
						containerType,
						index
					);
					dimensions.push(calculatedDimensions);
					return calculatedDimensions;
				},
				{ bottom: 0 }
			);
			return dimensions;
		},
		computeColumnElementDimensions(rows, rowDimensions) {
			const MainStore = useMainStore();
			rows.forEach((row, index) => {
				const dimensions = [];
				row.reduceRight(
					(prevDimensions, container, index) => {
						const calculatedDimensions = this.calculateWrapperElementDimensions(
							prevDimensions,
							container,
							"column",
							index
						);
						dimensions.push(calculatedDimensions);
						return calculatedDimensions;
					},
					{
						left:
							MainStore.page.width -
							MainStore.page.marginRight -
							MainStore.page.marginLeft,
					}
				);
				rowDimensions[index]["columnDimensions"] = dimensions.reverse();
			});
		},
		calculateWrapperElementDimensions(prevDimensions, children, containerType, index) {
			// basically returns lowest left - top  highest right - bottom from all of the children elements
			const MainStore = useMainStore();
			const parentRect = {
				top: 0,
				left: 0,
				width:
					MainStore.page.width - MainStore.page.marginLeft - MainStore.page.marginRight,
				height:
					MainStore.page.height - MainStore.page.marginTop - MainStore.page.marginBottom,
			};
			let offsetRect = children.reduce(
				(offset, currentElement) => {
					currentElement = currentElement.element;
					let currentElementRect = {
						top: currentElement.startY,
						left: currentElement.startX,
						right: currentElement.startX + currentElement.width,
						bottom: currentElement.startY + currentElement.height,
					};
					currentElementRect.left < offset.left &&
						(offset.left = currentElementRect.left);
					currentElementRect.top < offset.top && (offset.top = currentElementRect.top);
					currentElementRect.right > offset.right &&
						(offset.right = currentElementRect.right);
					currentElementRect.bottom > offset.bottom &&
						(offset.bottom = currentElementRect.bottom);
					return offset;
				},
				{ left: 9999, top: 9999, right: 0, bottom: 0 }
			);
			(offsetRect.top -= parentRect.top), (offsetRect.left -= parentRect.left);
			(offsetRect.right -= parentRect.left), (offsetRect.bottom -= parentRect.top);

			if (containerType == "header" && index == 0) {
				offsetRect.top = 0;
			}
			if (containerType == "body") {
				if (index == 0 && offsetRect.top >= MainStore.page.headerHeight) {
					offsetRect.top = MainStore.page.headerHeight;
				}
			}
			if (containerType == "footer" && index == 0) {
				offsetRect.top =
					MainStore.page.height -
					MainStore.page.footerHeightWithMargin -
					MainStore.page.marginTop;
			}
			if (index != 0) {
				offsetRect.top = prevDimensions.bottom;
			}
			if (containerType == "column") {
				offsetRect.right = prevDimensions.left;
			}
			return offsetRect;
		},
		cleanUpElementsForSave(rows, type, fontsArray = null) {
			if (this.checkIfPrintFormatIsEmpty(rows, type)) return;
			return rows.map((columns) => {
				return columns.map((column) => {
					return column.map((element) => {
						let newElement = this.childrensSave(element.element, fontsArray);
						newElement.classes = newElement.classes.filter(
							(name) =>
								["inHeaderFooter", "overlappingHeaderFooter"].indexOf(name) == -1
						);
						if (element.type == "rectangle" && element.childrens.length) {
							let childrensArray = element.childrens;
							newElement.childrens = [];
							childrensArray.forEach((el) => {
								newElement.childrens.push(this.childrensSave(el, printFonts));
							});
						}
						return newElement;
					});
				});
			});
		},
		checkIfPrintFormatIsEmpty(elements, type) {
			const MainStore = useMainStore();
			if (elements.length == 0) {
				switch (type) {
					case "header":
						MainStore.printHeaderFonts = null;
						break;
					case "body":
						MainStore.printBodyFonts = null;
						frappe.show_alert(
							{
								message: "Atleast 1 element is required inside body",
								indicator: "red",
							},
							5
						);
						// This is intentionally using throw to stop the execution
						throw new Error(__("Atleast 1 element is required inside body"));
					case "footer":
						MainStore.printFooterFonts = null;
						break;
				}
				return true;
			}
			return false;
		},
		childrensSave(element, printFonts = null) {
			let saveEl = { ...element };
			delete saveEl.DOMRef;
			delete saveEl.index;
			delete saveEl.snapPoints;
			delete saveEl.snapEdges;
			delete saveEl.parent;
			if (printFonts && ["text", "table"].indexOf(saveEl.type) != -1) {
				handlePrintFonts(saveEl, printFonts);
			}
			if (saveEl.type == "rectangle") {
				const childrensArray = saveEl.childrens;
				saveEl.childrens = [];
				childrensArray.forEach((el) => {
					const child = this.childrensSave(el, printFonts);
					child && saveEl.childrens.push(child);
				});
			}

			return saveEl;
		},
		getPrintFormatData({ header, body, footer }) {
			const headerElements = this.createRowWrapperElement(
				header.layout,
				header.dimensions,
				"header"
			);
			const bodyElements = this.createRowWrapperElement(
				body.layout,
				body.dimensions,
				"body"
			);
			const footerElements = this.createRowWrapperElement(
				footer.layout,
				footer.dimensions,
				"footer"
			);
			const data = JSON.stringify({
				header: headerElements,
				body: bodyElements,
				footer: footerElements,
			});
			const layoutElements = [...headerElements, ...bodyElements, ...footerElements];
			this.Elements.push(
				...layoutElements.map((row) => {
					row.childrens.map((column) => {
						column.childrens = [];
					});
					return this.childrensLoad(row);
				})
			);
			return data;
		},
		createRowWrapperElement(rows, dimensions, containerType = "body") {
			if (!rows) return [];
			const MainStore = useMainStore();
			const wrapperContainer = { childrens: [] };
			rows.forEach((row, index) => {
				const calculatedDimensions = dimensions[index];
				const cordinates = {
					startY: calculatedDimensions.top,
					pageY: calculatedDimensions.top,
					startX: 0,
					pageX: 0,
				};
				const wrapperRectangleEl = createRectangle(cordinates, wrapperContainer);
				wrapperRectangleEl.width =
					MainStore.page.width - MainStore.page.marginLeft - MainStore.page.marginRight;
				wrapperRectangleEl.height = calculatedDimensions.bottom - calculatedDimensions.top;
				wrapperRectangleEl.childrens = this.createColumnWrapperElement(
					row,
					calculatedDimensions.columnDimensions,
					wrapperRectangleEl
				);
				if (wrapperRectangleEl.childrens.some((el) => el.isDynamicHeight == true)) {
					wrapperRectangleEl.isDynamicHeight = true;
				}
				wrapperRectangleEl.classes.push("relative-row");
			});
			return wrapperContainer.childrens.map((el) => this.childrensSave(el));
		},
		createColumnWrapperElement(row, dimensions, rowContainer = null) {
			return row.map((column, index) => {
				const calculatedDimensions = dimensions[index];
				if (index == 0) {
					calculatedDimensions.left = 0;
				}
				const cordinates = {
					startY: 0, // parentDimensions.top,
					pageY: 0,
					startX: calculatedDimensions.left,
					pageX: calculatedDimensions.left,
				};
				const wrapperRectangleEl = createRectangle(cordinates, rowContainer);
				wrapperRectangleEl.width = calculatedDimensions.right - calculatedDimensions.left;
				wrapperRectangleEl.height = rowContainer.height;
				wrapperRectangleEl.childrens = column;
				if (
					wrapperRectangleEl.childrens.length == 1 &&
					wrapperRectangleEl.childrens[0].isDynamicHeight == true
				) {
					wrapperRectangleEl.isDynamicHeight = true;
				}
				wrapperRectangleEl.childrens.forEach((el) => {
					el.startY -= rowContainer.startY;
					el.startX -= cordinates.startX;
					["startX", "startY", "height", "width"].forEach((property) => {
						if (typeof el[property] == "string") {
							el[property] = parseFloat(el[property]);
						}
						el[property] = parseFloat(el[property].toFixed(3));
					});
				});
				["startX", "startY", "height", "width"].forEach((property) => {
					wrapperRectangleEl[property] = parseFloat(
						wrapperRectangleEl[property].toFixed(3)
					);
				});
				wrapperRectangleEl.classes.push("relative-column");
				wrapperRectangleEl.relativeColumn = true;
				return wrapperRectangleEl;
			});
		},
<<<<<<< HEAD
=======
		async printFormatCopyOnOlderSchema(objectToSave) {
			const MainStore = useMainStore();
			let nextFormatCopyNumber = 0;
			for (let i = 0; i < 100; i++) {
				const pf_exists = await frappe.db.exists(
					"Print Format",
					MainStore.printDesignName + " ( Copy " + (i ? i : "") + " )"
				);
				if (pf_exists) continue;
				nextFormatCopyNumber = i;
				break;
			}
			const newName =
				MainStore.printDesignName +
				" ( Copy " +
				(nextFormatCopyNumber ? nextFormatCopyNumber : "") +
				" )";
			// TODO: have better message.
			let message = __(
				"<b>This Print Format was created from older version of Print Designer.</b>"
			);
			message += "<hr />";
			message += __(
				"It is not compatible with current version so instead we will make copy of this format for you using new version"
			);
			message += "<hr />";
			message += __(`Do you want to save it as <b>${newName}</b> ?`);

			frappe.confirm(
				message,
				async () => {
					await frappe.db.insert({
						doctype: "Print Format",
						name: newName,
						doc_type: MainStore.doctype,
						print_designer: 1,
						print_designer_header: objectToSave.print_designer_header,
						print_designer_body: objectToSave.print_designer_body,
						print_designer_after_table: null,
						print_designer_footer: objectToSave.print_designer_footer,
						print_designer_print_format: objectToSave.print_designer_print_format,
						print_designer_settings: objectToSave.print_designer_settings,
					});
					frappe.set_route("print-designer", newName);
				},
				async () => {
					throw new Error(__("Print Format not saved"));
				}
			);
		},

>>>>>>> 25f883af
		handleDynamicContent(element) {
			const MainStore = useMainStore();
			if (
				element.type == "table" ||
				(["text", "image", "barcode"].indexOf(element.type) != -1 && element.isDynamic)
			) {
				if (["text", "barcode"].indexOf(element.type) != -1) {
					element.dynamicContent = [
						...element.dynamicContent.map((el) => {
							return { ...el };
						}),
					];
					element.selectedDynamicText = null;
					MainStore.dynamicData.push(...element.dynamicContent);
				} else if (element.type === "table") {
					element.columns = [
						...element.columns.map((el) => {
							return { ...el };
						}),
					];
					element.columns.forEach((col) => {
						if (!col.dynamicContent) return;
						col.dynamicContent = [
							...col.dynamicContent.map((el) => {
								return { ...el };
							}),
						];
						col.selectedDynamicText = null;
						MainStore.dynamicData.push(...col.dynamicContent);
					});
				} else {
					element.image = { ...element.image };
					MainStore.dynamicData.push(element.image);
				}
			}
		},
		childrensLoad(element, parent) {
			element.parent = parent;
			element.DOMRef = null;
			delete element.printY;
			element.isDraggable = true;
			element.isResizable = true;
			this.handleDynamicContent(element);
			if (element.type == "rectangle") {
				element.isDropZone = true;
				const childrensArray = element.childrens;
				element.childrens = [];
				childrensArray.forEach((el) => {
					const child = this.childrensLoad(el, element);
					child && element.childrens.push(child);
				});
			} else if (element.type == "text" && !element.isDynamic) {
				element.contenteditable = false;
			}

			return element;
		},
		loadSettings(settings) {
			const MainStore = useMainStore();
			if (!settings) return;
			Object.keys(settings).forEach((key) => {
				switch (key) {
					case "schema_version":
						MainStore.old_schema_version = settings["schema_version"];
					case "currentDoc":
						frappe.db
							.exists(MainStore.doctype, settings["currentDoc"])
							.then((exists) => {
								if (exists) {
									MainStore.currentDoc = settings["currentDoc"];
								}
							});
						break;
					default:
						MainStore[key] = settings[key];
						break;
				}
			});
			return;
		},
		async loadElements(printDesignName) {
			frappe.dom.freeze(__("Loading Print Format"));
			const printFormat = await frappe.db.get_value("Print Format", printDesignName, [
				"print_designer_header",
				"print_designer_body",
				"print_designer_after_table",
				"print_designer_footer",
				"print_designer_settings",
			]);
			let ElementsHeader = JSON.parse(printFormat.message.print_designer_header);
			let ElementsBody = JSON.parse(printFormat.message.print_designer_body);
			let ElementsAfterTable = JSON.parse(printFormat.message.print_designer_after_table);
			let ElementsFooter = JSON.parse(printFormat.message.print_designer_footer);
			let settings = JSON.parse(printFormat.message.print_designer_settings);
			this.loadSettings(settings);
			this.Elements = [
				...(ElementsHeader || []),
				...(ElementsBody || []),
				...(ElementsAfterTable || []),
				...(ElementsFooter || []),
			];
			this.Elements.map((element) => {
				element.DOMRef = null;
				element.parent = this.Elements;
				delete element.printY;
				element.isDraggable = true;
				element.isResizable = true;
				this.handleDynamicContent(element);
				if (element.type == "rectangle") {
					element.isDropZone = true;
					if (element.childrens.length) {
						let childrensArray = element.childrens;
						element.childrens = [];
						childrensArray.forEach((el) => {
							element.childrens.push(this.childrensLoad(el, element));
						});
					}
				} else if (element.type == "text" && !element.isDynamic) {
					element.contenteditable = false;
				}
				return element;
			});
			frappe.dom.unfreeze();
		},
		setPrimaryTable(tableEl, value) {
			if (!value) {
				tableEl.isPrimaryTable = value;
				return;
			}
			tables = this.Elements.filter((el) => el.type == "table");
			tables.forEach((t) => {
				t.isPrimaryTable = t == tableEl;
			});
		},
		// This is called to check if the element is overlapping with any other element (row only)
		// TODO: add column calculations
		isElementOverlapping(currentEl, elements = this.Elements) {
			const currentElIndex =
				currentEl.index || this.Elements.findIndex((el) => el === currentEl);
			const currentStartY = parseInt(currentEl.startY);
			const currentEndY = currentEl.endY || parseInt(currentEl.startY + currentEl.height);

			return (
				elements.findIndex((el, index) => {
					if (index == currentElIndex) return false;
					const elStartY = parseInt(el.startY);
					const elEndY = el.endY || parseInt(el.startY + el.height);
					if (
						currentStartY <= elStartY &&
						elStartY <= currentEndY &&
						!(currentStartY <= elEndY && elEndY <= currentEndY)
					) {
						return true;
					} else if (
						!(currentStartY <= elStartY && elStartY <= currentEndY) &&
						currentStartY <= elEndY &&
						elEndY <= currentEndY
					) {
						return true;
					} else if (
						elStartY <= currentStartY &&
						currentStartY <= elEndY &&
						elStartY <= currentEndY &&
						currentEndY <= elEndY
					) {
						return true;
					} else {
						return false;
					}
				}) != -1
			);
		},
	},
});<|MERGE_RESOLUTION|>--- conflicted
+++ resolved
@@ -614,8 +614,6 @@
 				return wrapperRectangleEl;
 			});
 		},
-<<<<<<< HEAD
-=======
 		async printFormatCopyOnOlderSchema(objectToSave) {
 			const MainStore = useMainStore();
 			let nextFormatCopyNumber = 0;
@@ -667,7 +665,6 @@
 			);
 		},
 
->>>>>>> 25f883af
 		handleDynamicContent(element) {
 			const MainStore = useMainStore();
 			if (
