--- conflicted
+++ resolved
@@ -50,10 +50,6 @@
     remove_chrome_pdf_generator_option()
     add_weasyprint_pdf_generator_option()
     set_wkhtmltopdf_as_default_for_print_designer()
-<<<<<<< HEAD
-    setup_print_designer_settings()
-
-=======
     setup_enhanced_print_settings()  # Use new consolidated function
     # Install watermark fields for fresh installations
     _install_watermark_fields_on_install()
@@ -61,7 +57,6 @@
     _install_signature_fields_on_install()
     # Setup Print Designer UI visibility for new installations
     _setup_print_designer_ui_on_install()
->>>>>>> 17514265
     # TODO: move to get-app command ( not that much harmful as it will check if it is already installed )
     setup_chromium()
 
@@ -119,23 +114,23 @@
     """
     try:
         frappe.logger().info("Ensuring all print_designer fields after migration...")
-        
+
         # 1. Basic print_designer custom fields
         create_custom_fields(CUSTOM_FIELDS, ignore_validate=True)
         frappe.logger().info("✅ Basic custom fields ensured")
-        
-        # 2. Signature and watermark fields  
+
+        # 2. Signature and watermark fields
         _ensure_signature_fields()
         _ensure_watermark_fields()
         _ensure_watermark_defaults()
         frappe.logger().info("✅ Signature and watermark fields ensured")
-        
+
         # 3. Enhanced Print Settings fields (includes all watermark configuration)
         setup_enhanced_print_settings()
         frappe.logger().info("✅ Enhanced Print Settings ensured")
-        
+
         frappe.logger().info("🎉 All fields ensured after migration")
-        
+
     except Exception as e:
         frappe.logger().error(f"❌ Error ensuring fields after migration: {str(e)}")
         pass
@@ -385,8 +380,6 @@
         frappe.logger().error(f"Error fixing field ordering: {str(e)}")
 
 
-
-
 def after_app_install(app):
     if app != "print_designer":
         install_default_formats(app)
@@ -775,19 +768,21 @@
     if not frappe.db.exists("DocType", "Print Settings"):
         click.echo("Print Settings DocType not found, skipping setup")
         return
-        
+
     try:
         click.echo("Setting up enhanced Print Settings...")
-        
+
         # Check if this is a migration scenario (existing fields present)
         is_migration = frappe.db.get_value(
-            "Custom Field", 
-            {"dt": "Print Settings", "fieldname": "enable_multiple_copies"}, 
-            "name"
-        )
-        
+            "Custom Field",
+            {"dt": "Print Settings", "fieldname": "enable_multiple_copies"},
+            "name",
+        )
+
         if is_migration:
-            click.echo("🔄 Detected existing installation - performing safe migration...")
+            click.echo(
+                "🔄 Detected existing installation - performing safe migration..."
+            )
             # For existing users, be more careful about field updates
             migrate_existing_print_settings()
         else:
@@ -795,17 +790,17 @@
             # For fresh installs, just create the fields directly
             # No need for aggressive cleanup since it's a clean slate
             create_enhanced_print_settings_fields()
-        
+
         # Step 3: Set default values (safe for both scenarios)
         setup_default_print_settings_values()
-        
+
         # Step 4: Override ERPNext function if needed
         if is_erpnext_installed():
             monkey_patch_erpnext()
-            
+
         frappe.db.commit()
         click.echo("✅ Enhanced Print Settings configured successfully")
-        
+
     except Exception as e:
         click.echo(f"❌ Error setting up enhanced Print Settings: {str(e)}")
         frappe.log_error(f"Enhanced Print Settings setup failed: {e}")
@@ -819,38 +814,47 @@
     """
     try:
         click.echo("🔧 Updating existing Print Settings fields for compatibility...")
-        
+
         # Fix the problematic watermark field dependencies that cause JavaScript errors
-        watermark_fields = ['watermark_font_family', 'watermark_position', 'watermark_font_size']
-        
+        watermark_fields = [
+            "watermark_font_family",
+            "watermark_position",
+            "watermark_font_size",
+        ]
+
         for fieldname in watermark_fields:
             try:
-                custom_field = frappe.get_doc('Custom Field', {
-                    'dt': 'Print Settings', 
-                    'fieldname': fieldname
-                })
-                
+                custom_field = frappe.get_doc(
+                    "Custom Field", {"dt": "Print Settings", "fieldname": fieldname}
+                )
+
                 # Fix the depends_on condition that was causing JavaScript syntax errors
                 old_depends_on = custom_field.depends_on
-                if old_depends_on and ('eval:' in old_depends_on or '!=' in old_depends_on):
-                    custom_field.depends_on = 'watermark_settings'  # Simplified dependency
+                if old_depends_on and (
+                    "eval:" in old_depends_on or "!=" in old_depends_on
+                ):
+                    custom_field.depends_on = (
+                        "watermark_settings"  # Simplified dependency
+                    )
                     custom_field.save()
-                    click.echo(f"  ✅ Fixed dependency for {fieldname}: {old_depends_on} → watermark_settings")
-                    
+                    click.echo(
+                        f"  ✅ Fixed dependency for {fieldname}: {old_depends_on} → watermark_settings"
+                    )
+
             except frappe.DoesNotExistError:
                 # Field doesn't exist, create it
                 pass
             except Exception as e:
                 click.echo(f"  ⚠️ Could not update {fieldname}: {str(e)}")
-                
+
         # Ensure any missing fields are created
         missing_fields = check_missing_print_settings_fields()
         if missing_fields:
             click.echo(f"🔧 Creating {len(missing_fields)} missing fields...")
             create_missing_print_settings_fields(missing_fields)
-            
+
         click.echo("✅ Existing Print Settings migration completed")
-        
+
     except Exception as e:
         click.echo(f"⚠️ Error during Print Settings migration: {str(e)}")
         frappe.log_error(f"Print Settings migration error: {e}")
@@ -859,23 +863,31 @@
 def check_missing_print_settings_fields():
     """Check which Print Settings fields are missing"""
     required_fields = [
-        'compact_item_print', 'print_uom_after_quantity', 'print_taxes_with_zero_amount',
-        'copy_settings_section', 'enable_multiple_copies', 'default_copy_count',
-        'copy_labels_column', 'default_original_label', 'default_copy_label',
-        'show_copy_controls_in_toolbar', 'watermark_settings_section', 'watermark_settings',
-        'watermark_font_size', 'watermark_position', 'watermark_font_family'
+        "compact_item_print",
+        "print_uom_after_quantity",
+        "print_taxes_with_zero_amount",
+        "copy_settings_section",
+        "enable_multiple_copies",
+        "default_copy_count",
+        "copy_labels_column",
+        "default_original_label",
+        "default_copy_label",
+        "show_copy_controls_in_toolbar",
+        "watermark_settings_section",
+        "watermark_settings",
+        "watermark_font_size",
+        "watermark_position",
+        "watermark_font_family",
     ]
-    
+
     missing_fields = []
     for fieldname in required_fields:
         exists = frappe.db.get_value(
-            "Custom Field", 
-            {"dt": "Print Settings", "fieldname": fieldname}, 
-            "name"
+            "Custom Field", {"dt": "Print Settings", "fieldname": fieldname}, "name"
         )
         if not exists:
             missing_fields.append(fieldname)
-            
+
     return missing_fields
 
 
@@ -884,18 +896,23 @@
     try:
         # Get the full field definitions
         all_field_defs = get_print_settings_field_definitions()
-        
+
         # Filter to only missing fields
         fields_to_create = []
         for field_def in all_field_defs:
-            if field_def['fieldname'] in missing_fields:
+            if field_def["fieldname"] in missing_fields:
                 fields_to_create.append(field_def)
-        
+
         if fields_to_create:
-            from frappe.custom.doctype.custom_field.custom_field import create_custom_fields
+            from frappe.custom.doctype.custom_field.custom_field import (
+                create_custom_fields,
+            )
+
             create_custom_fields({"Print Settings": fields_to_create})
-            click.echo(f"✅ Created {len(fields_to_create)} missing Print Settings fields")
-            
+            click.echo(
+                f"✅ Created {len(fields_to_create)} missing Print Settings fields"
+            )
+
     except Exception as e:
         click.echo(f"⚠️ Error creating missing fields: {str(e)}")
         frappe.log_error(f"Error creating missing Print Settings fields: {e}")
@@ -904,7 +921,7 @@
 def get_print_settings_field_definitions():
     """Get the complete field definitions for Print Settings"""
     from frappe import _
-    
+
     return [
         # Original ERPNext fields
         {
@@ -1007,7 +1024,7 @@
         },
         {
             "label": _("Watermark Font Size"),
-            "fieldname": "watermark_font_size", 
+            "fieldname": "watermark_font_size",
             "fieldtype": "Data",
             "default": "24px",
             "insert_after": "watermark_settings",
@@ -1017,7 +1034,7 @@
         {
             "label": _("Watermark Position"),
             "fieldname": "watermark_position",
-            "fieldtype": "Select", 
+            "fieldtype": "Select",
             "options": "Top Right\nTop Left\nTop Center\nMiddle Right\nMiddle Left\nMiddle Center\nBottom Right\nBottom Left\nBottom Center",
             "default": "Top Right",
             "insert_after": "watermark_font_size",
@@ -1030,7 +1047,7 @@
             "fieldtype": "Select",
             "options": "Arial\nSarabun\nTH Sarabun New\nHelvetica\nTimes New Roman\nCourier New\nVerdana\nGeorgia",
             "default": "Arial",
-            "insert_after": "watermark_position", 
+            "insert_after": "watermark_position",
             "depends_on": "watermark_settings",  # Simplified dependency
             "description": _("Font family for watermark text"),
         },
@@ -1041,7 +1058,7 @@
     """Create enhanced Print Settings fields (merged from erpnext_install.py)"""
     from frappe.custom.doctype.custom_field.custom_field import create_custom_fields
     from frappe import _
-    
+
     create_custom_fields(
         {
             "Print Settings": [
@@ -1081,7 +1098,9 @@
                     "fieldtype": "Check",
                     "default": "0",
                     "insert_after": "copy_settings_section",
-                    "description": _("Enable multiple copy generation for print formats"),
+                    "description": _(
+                        "Enable multiple copy generation for print formats"
+                    ),
                 },
                 {
                     "label": _("Default Copy Count"),
@@ -1146,7 +1165,7 @@
                 },
                 {
                     "label": _("Watermark Font Size"),
-                    "fieldname": "watermark_font_size", 
+                    "fieldname": "watermark_font_size",
                     "fieldtype": "Data",
                     "default": "24px",
                     "insert_after": "watermark_settings",
@@ -1156,7 +1175,7 @@
                 {
                     "label": _("Watermark Position"),
                     "fieldname": "watermark_position",
-                    "fieldtype": "Select", 
+                    "fieldtype": "Select",
                     "options": "Top Right\nTop Left\nTop Center\nMiddle Right\nMiddle Left\nMiddle Center\nBottom Right\nBottom Left\nBottom Center",
                     "default": "Top Right",
                     "insert_after": "watermark_font_size",
@@ -1169,7 +1188,7 @@
                     "fieldtype": "Select",
                     "options": "Arial\nSarabun\nTH Sarabun New\nHelvetica\nTimes New Roman\nCourier New\nVerdana\nGeorgia",
                     "default": "Arial",
-                    "insert_after": "watermark_position", 
+                    "insert_after": "watermark_position",
                     "depends_on": "watermark_settings",  # Simplified dependency
                     "description": _("Font family for watermark text"),
                 },
@@ -1229,6 +1248,7 @@
     """Check if ERPNext is installed"""
     try:
         import erpnext
+
         return True
     except ImportError:
         return False
@@ -1238,12 +1258,14 @@
     """Apply monkey patch to ERPNext if installed"""
     try:
         import erpnext.setup.install
-        
+
         # Replace ERPNext's function with our enhanced version
-        erpnext.setup.install.create_print_setting_custom_fields = create_enhanced_print_settings_fields
-        
+        erpnext.setup.install.create_print_setting_custom_fields = (
+            create_enhanced_print_settings_fields
+        )
+
         click.echo("✅ ERPNext monkey patch applied successfully")
-        
+
     except Exception as e:
         frappe.logger().error(f"Error applying ERPNext monkey patch: {str(e)}")
         click.echo(f"⚠️ Warning: Could not apply ERPNext monkey patch: {str(e)}")
@@ -1251,7 +1273,9 @@
 
 def setup_print_designer_settings():
     """Legacy function - now redirects to consolidated function"""
-    click.echo("⚠️ setup_print_designer_settings is deprecated, using setup_enhanced_print_settings")
+    click.echo(
+        "⚠️ setup_print_designer_settings is deprecated, using setup_enhanced_print_settings"
+    )
     setup_enhanced_print_settings()
 
 
@@ -1367,21 +1391,13 @@
 
         # Set defaults if fields are empty
         if not print_settings.get("watermark_font_size"):
-<<<<<<< HEAD
-            print_settings.watermark_font_size = 12
-=======
             print_settings.watermark_font_size = 12  # type: ignore
->>>>>>> 17514265
 
         if not print_settings.get("watermark_position"):
             print_settings.watermark_position = "Top Right"  # type: ignore
 
         if not print_settings.get("watermark_font_family"):
-<<<<<<< HEAD
-            print_settings.watermark_font_family = "Sarabun"
-=======
             print_settings.watermark_font_family = "Sarabun"  # type: ignore
->>>>>>> 17514265
 
         print_settings.save()
         click.echo("✅ Watermark field defaults set successfully")
@@ -1446,14 +1462,6 @@
 
 
 def handle_erpnext_override(app_name):
-<<<<<<< HEAD
-    """Handle ERPNext integration after app installation"""
-    if app_name == "erpnext":
-        frappe.logger().info("ERPNext detected - ensuring Print Settings integration")
-        # Since we install after ERPNext, just ensure our fields exist
-        setup_enhanced_print_settings()
-        frappe.logger().info("ERPNext integration completed successfully")
-=======
     """Handle ERPNext integration after app installation - now uses consolidated function"""
     if app_name == "erpnext":
         frappe.logger().info("ERPNext detected - ensuring Print Settings integration")
@@ -1472,32 +1480,38 @@
     This ensures signature fields are available immediately after app installation.
     """
     try:
-        from print_designer.api.signature_field_installer import install_all_signature_fields
-        
+        from print_designer.api.signature_field_installer import (
+            install_all_signature_fields,
+        )
+
         click.echo("📝 Installing signature fields for all DocTypes...")
-        
+
         # Install signature fields for all DocTypes defined in signature_fields.py
         result = install_all_signature_fields()
-        
+
         if result.get("success"):
             click.echo(f"✅ Signature fields installed successfully!")
-            click.echo(f"   📊 DocTypes processed: {result.get('doctypes_processed', 0)}")
+            click.echo(
+                f"   📊 DocTypes processed: {result.get('doctypes_processed', 0)}"
+            )
             click.echo(f"   🖋️  Fields installed: {result.get('fields_installed', 0)}")
-            
+
             # Commit the changes
             frappe.db.commit()
-            
+
             # Clear caches to ensure fields are available immediately
             frappe.clear_cache()
-            
+
         else:
             click.echo(f"⚠️  Warning: Signature field installation had issues")
             click.echo(f"   Error: {result.get('error', 'Unknown error')}")
-            
+
     except ImportError as e:
-        click.echo("⚠️  Signature field installer not available - skipping signature field installation")
+        click.echo(
+            "⚠️  Signature field installer not available - skipping signature field installation"
+        )
         frappe.log_error(f"Signature field installer import error: {str(e)}")
-        
+
     except Exception as e:
         click.echo(f"⚠️  Error installing signature fields: {str(e)}")
         frappe.log_error(f"Error installing signature fields on install: {str(e)}")
@@ -1509,15 +1523,19 @@
     This runs after every migration to ensure existing installations get signature fields.
     """
     try:
-        from print_designer.api.signature_field_installer import install_missing_signature_fields
-        
+        from print_designer.api.signature_field_installer import (
+            install_missing_signature_fields,
+        )
+
         # Only install missing fields (safe for existing installations)
         result = install_missing_signature_fields()
-        
+
         if result.get("success") and result.get("fields_installed", 0) > 0:
-            frappe.logger().info(f"Signature fields migration: {result.get('fields_installed')} fields installed")
+            frappe.logger().info(
+                f"Signature fields migration: {result.get('fields_installed')} fields installed"
+            )
             frappe.db.commit()
-            
+
     except ImportError:
         # Signature field installer not available - this is okay for development
         pass
@@ -1532,24 +1550,33 @@
     This ensures new users can immediately see and use the Print Designer option.
     """
     try:
-        from print_designer.api.enable_print_designer_ui import ensure_print_designer_ui_setup
-        
+        from print_designer.api.enable_print_designer_ui import (
+            ensure_print_designer_ui_setup,
+        )
+
         click.echo("🎨 Setting up Print Designer UI for new installation...")
-        
+
         success = ensure_print_designer_ui_setup()
-        
+
         if success:
             click.echo("✅ Print Designer UI configured successfully")
-            click.echo("   📝 Users can now see the Print Designer checkbox in Print Format forms")
-            click.echo("   🔧 Existing Print Designer formats have been automatically enabled")
+            click.echo(
+                "   📝 Users can now see the Print Designer checkbox in Print Format forms"
+            )
+            click.echo(
+                "   🔧 Existing Print Designer formats have been automatically enabled"
+            )
         else:
-            click.echo("⚠️  Warning: Print Designer UI setup had issues but installation will continue")
-            
+            click.echo(
+                "⚠️  Warning: Print Designer UI setup had issues but installation will continue"
+            )
+
     except ImportError as e:
-        click.echo("⚠️  Print Designer UI setup module not available - skipping UI configuration")
+        click.echo(
+            "⚠️  Print Designer UI setup module not available - skipping UI configuration"
+        )
         frappe.log_error(f"Print Designer UI setup import error: {str(e)}")
-        
+
     except Exception as e:
         click.echo(f"⚠️  Error setting up Print Designer UI: {str(e)}")
-        frappe.log_error(f"Error setting up Print Designer UI on install: {str(e)}")
->>>>>>> 17514265
+        frappe.log_error(f"Error setting up Print Designer UI on install: {str(e)}")