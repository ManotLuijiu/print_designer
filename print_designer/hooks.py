--- conflicted
+++ resolved
@@ -35,12 +35,8 @@
     "print_designer.commands.emergency_fix_watermark.emergency_fix_watermark",
     "print_designer.commands.install_retention_client_script.install_retention_client_script",
     "print_designer.commands.install_retention_client_script.check_retention_client_script",
-    # Thai WHT Preview System Commands
-    "print_designer.commands.install_thai_wht_preview.install_thai_wht_preview",
-    "print_designer.commands.install_thai_wht_preview.check_thai_wht_preview",
-    "print_designer.commands.install_thai_wht_preview.remove_thai_wht_preview",
-    "print_designer.commands.install_thai_wht_preview.test_thai_wht_preview",
-    "print_designer.commands.install_thai_wht_preview.refresh_wht_preview",
+    # Thai WHT System Commands (DocType-specific installers)
+    # Note: install_thai_wht_preview.py deleted - functionality moved to DocType-specific field installers
 ]
 
 # Includes in <head>
@@ -555,30 +551,12 @@
     },
     "Sales Order": {
         "before_print": "print_designer.pdf.before_print",
-<<<<<<< HEAD
-        # "validate": "print_designer.custom.thai_wht_events.calculate_wht_preview_on_validate",  # Generic handler - commented out
-        "validate": "print_designer.custom.sales_order_calculations.sales_order_calculate_thailand_amounts",  # Specific Sales Order handler like Quotation
-    },
-    # Sales Invoice - Updated to use specific calculation module like Quotation/Sales Order
+        "validate": "print_designer.custom.sales_order_calculations.sales_order_calculate_thailand_amounts",
+    },
+    # Sales Invoice - Using consolidated calculation functions
     "Sales Invoice": {
         "before_print": "print_designer.pdf.before_print",
-        "validate": "print_designer.custom.sales_invoice_calculations.sales_invoice_calculate_thailand_amounts",  # Specific Sales Invoice handler like Quotation
-        # "validate": [  # Old configuration - commented out
-        #     "print_designer.custom.sales_invoice_calculations.sales_invoice_calculate_thailand_amounts",
-        #     "print_designer.custom.thai_wht_events.sales_invoice_wht_preview_handler",  # Generic handler - commented out
-        # ],
-        # "on_submit": "print_designer.custom.thai_wht_events.sales_invoice_wht_preview_handler",  # Generic handler - commented out
-        # "on_cancel": "print_designer.custom.thai_wht_events.sales_invoice_wht_preview_handler",  # Generic handler - commented out
-=======
-        "validate": "print_designer.custom.sales_order_calculations.sales_order_calculate_thailand_amounts",
-    },
-    # Sales Invoice - Consolidated calculation functions
-    "Sales Invoice": {
-        "before_print": "print_designer.pdf.before_print",
-        "validate": "print_designer.custom.sales_invoice_calculations.sales_invoice_comprehensive_wht_handler",
-        "on_submit": "print_designer.custom.sales_invoice_calculations.sales_invoice_comprehensive_wht_handler",
-        "on_cancel": "print_designer.custom.sales_invoice_calculations.sales_invoice_comprehensive_wht_handler",
->>>>>>> 1482ce0a
+        "validate": "print_designer.custom.sales_invoice_calculations.sales_invoice_calculate_thailand_amounts",
     },
     # Customer WHT Configuration Changes - Consolidated handlers
     "Customer": {
